--- conflicted
+++ resolved
@@ -3,12 +3,7 @@
 
 use crate::{
     block_definitions::WATER,
-<<<<<<< HEAD
     coordinate_system::cartesian::XZPoint,
-    ground::Ground,
-=======
-    cartesian::XZPoint,
->>>>>>> 9a288e39
     osm_parser::{ProcessedMemberRole, ProcessedNode, ProcessedRelation},
     world_editor::WorldEditor,
 };
@@ -58,13 +53,9 @@
         .map(|x| x.iter().map(|y| y.xz()).collect::<Vec<_>>())
         .collect();
 
-<<<<<<< HEAD
     inverse_floodfill(
         min_x, min_z, max_x, max_z, outers, inners, editor, ground, start_time,
     );
-=======
-    inverse_floodfill(max_x, max_z, outers, inners, editor, start_time);
->>>>>>> 9a288e39
 }
 
 // Merges ways that share nodes into full loops
