--- conflicted
+++ resolved
@@ -44,20 +44,6 @@
         "industrial" => COBBLESTONE,
         "military" => GRAY_CONCRETE,
         "railway" => GRAVEL,
-<<<<<<< HEAD
-        "landfill" => {
-            // Gravel if man_made = spoil_heap, coarse dirt else
-=======
-        "landfill" => { // Gravel if man_made = spoil_heap, coarse dirt else
->>>>>>> c39d6fc1
-            let manmade = element.tags.get("man_made").unwrap_or(&binding);
-            if manmade == "spoil_heap" {
-                GRAVEL
-            } else {
-                COARSE_DIRT
-            }
-        }
-        "quarry" => STONE, // TODO: add ores
         _ => {
             if args.winter {
                 SNOW_BLOCK
