use crate::block_definitions::*;
use crate::bresenham::bresenham_line;
use crate::cartesian::XZPoint;
use crate::ground::Ground;
use crate::osm_parser::ProcessedElement;
use crate::world_editor::WorldEditor;

<<<<<<< HEAD
pub fn generate_barriers(editor: &mut WorldEditor, element: &ProcessedElement, ground: &Ground) {
    if let Some(barrier_type) = element.tags().get("barrier") {
        if barrier_type == "bollard" {
=======
pub fn generate_barriers(editor: &mut WorldEditor, element: &ProcessedElement, ground_level: i32) {
    // Default values
    let mut barrier_material: Block = COBBLESTONE_WALL;
    let mut barrier_height: i32 = 2;

    match element.tags().get("barrier").map(|s| s.as_str()) {
        Some("bollard") => {
>>>>>>> 30849855
            if let ProcessedElement::Node(node) = element {
                editor.set_block(
                    COBBLESTONE_WALL,
                    node.x,
                    ground.level(node.xz()) + 1,
                    node.z,
                    None,
                    None,
                );
                // Place bollard
            }
            return;
        }
        Some("kerb") => {
            // Ignore kerbs
            return;
        }
        Some("hedge") => {
            barrier_material = OAK_LEAVES;
            barrier_height = 2;
        }
        Some("fence") => {
            // Handle fence sub-types
            match element.tags().get("fence_type").map(|s| s.as_str()) {
                Some("railing" | "bars" | "krest") => {
                    barrier_material = IRON_BARS;
                    barrier_height = 1;
                }
                Some("chain_link" | "metal" | "wire" | "barbed_wire" | "corrugated_metal") => {
                    barrier_material = IRON_BARS;
                    barrier_height = 2;
                }
                Some("slatted" | "paling") => {
                    barrier_material = OAK_FENCE;
                    barrier_height = 1;
                }
                Some("wood" | "split_rail" | "panel" | "pole") => {
                    barrier_material = OAK_FENCE;
                    barrier_height = 2;
                }
                Some("concrete") => {
                    barrier_material = ANDESITE_WALL;
                    barrier_height = 2;
                }
                Some("glass") => {
                    barrier_material = GLASS;
                    barrier_height = 1;
                }
                _ => {}
            }
        }
        _ => {}
    }
    // Tagged material takes priority over inferred
    if let Some(barrier_mat) = element.tags().get("material") {
        if barrier_mat == "brick" {
            barrier_material = BRICK;
        }
    }

    if let ProcessedElement::Way(way) = element {
        // Determine wall height
        let wall_height: i32 = element
            .tags()
            .get("height")
            .and_then(|height: &String| height.parse::<f32>().ok())
            .map(|height: f32| f32::min(3.0, height).round() as i32)
            .unwrap_or(barrier_height);

        // Process nodes to create the barrier wall
        for i in 1..way.nodes.len() {
            let prev: &crate::osm_parser::ProcessedNode = &way.nodes[i - 1];
            let x1: i32 = prev.x;
            let z1: i32 = prev.z;

<<<<<<< HEAD
                // Generate the line of coordinates between the two nodes
                let bresenham_points: Vec<(i32, i32, i32)> = bresenham_line(x1, 0, z1, x2, 0, z2);

                for (bx, _, bz) in bresenham_points {
                    // Build the barrier wall to the specified height
                    let ground_level = ground.level(XZPoint::new(bx, bz));
                    for y in (ground_level + 1)..=(ground_level + wall_height) {
                        editor.set_block(COBBLESTONE_WALL, bx, y, bz, None, None);
                        // Barrier wall
                    }
=======
            let cur: &crate::osm_parser::ProcessedNode = &way.nodes[i];
            let x2: i32 = cur.x;
            let z2: i32 = cur.z;

            // Generate the line of coordinates between the two nodes
            let bresenham_points: Vec<(i32, i32, i32)> =
                bresenham_line(x1, ground_level, z1, x2, ground_level, z2);
>>>>>>> 30849855

            for (bx, _, bz) in bresenham_points {
                // Build the barrier wall to the specified height
                for y in (ground_level + 1)..=(ground_level + wall_height) {
                    editor.set_block(barrier_material, bx, y, bz, None, None);
                    // Barrier wall
                }
            }
        }
    }
}<|MERGE_RESOLUTION|>--- conflicted
+++ resolved
@@ -5,19 +5,13 @@
 use crate::osm_parser::ProcessedElement;
 use crate::world_editor::WorldEditor;
 
-<<<<<<< HEAD
 pub fn generate_barriers(editor: &mut WorldEditor, element: &ProcessedElement, ground: &Ground) {
-    if let Some(barrier_type) = element.tags().get("barrier") {
-        if barrier_type == "bollard" {
-=======
-pub fn generate_barriers(editor: &mut WorldEditor, element: &ProcessedElement, ground_level: i32) {
     // Default values
     let mut barrier_material: Block = COBBLESTONE_WALL;
     let mut barrier_height: i32 = 2;
 
     match element.tags().get("barrier").map(|s| s.as_str()) {
         Some("bollard") => {
->>>>>>> 30849855
             if let ProcessedElement::Node(node) = element {
                 editor.set_block(
                     COBBLESTONE_WALL,
@@ -93,33 +87,33 @@
             let x1: i32 = prev.x;
             let z1: i32 = prev.z;
 
-<<<<<<< HEAD
-                // Generate the line of coordinates between the two nodes
-                let bresenham_points: Vec<(i32, i32, i32)> = bresenham_line(x1, 0, z1, x2, 0, z2);
-
-                for (bx, _, bz) in bresenham_points {
-                    // Build the barrier wall to the specified height
-                    let ground_level = ground.level(XZPoint::new(bx, bz));
-                    for y in (ground_level + 1)..=(ground_level + wall_height) {
-                        editor.set_block(COBBLESTONE_WALL, bx, y, bz, None, None);
-                        // Barrier wall
-                    }
-=======
             let cur: &crate::osm_parser::ProcessedNode = &way.nodes[i];
             let x2: i32 = cur.x;
             let z2: i32 = cur.z;
 
             // Generate the line of coordinates between the two nodes
             let bresenham_points: Vec<(i32, i32, i32)> =
-                bresenham_line(x1, ground_level, z1, x2, ground_level, z2);
->>>>>>> 30849855
+                bresenham_line(x1, 0, z1, x2, 0, z2);
 
             for (bx, _, bz) in bresenham_points {
                 // Build the barrier wall to the specified height
+                let ground_level = ground.level(XZPoint::new(bx, bz));
                 for y in (ground_level + 1)..=(ground_level + wall_height) {
                     editor.set_block(barrier_material, bx, y, bz, None, None);
                     // Barrier wall
                 }
+
+                // Add an optional top to the barrier if the height is more than 1
+                /*if wall_height > 1 {
+                    editor.set_block(
+                        STONE_BRICK_SLAB,
+                        bx,
+                        ground_level + wall_height + 1,
+                        bz,
+                        None,
+                        None,
+                    ); // Top of the barrier
+                }*/ // TODO reimplement?
             }
         }
     }
